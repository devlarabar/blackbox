{
    "_meta": {
        "hash": {
<<<<<<< HEAD
            "sha256": "d7f0b74f493611f7c7f63454bd162664586c6b75e591092c818d7fa946a25a8f"
=======
            "sha256": "becc70db7737fbff4af51e8f1b64229c95ea6203103c3c1b44731b5b0e3d276f"
>>>>>>> 3bc1561b
        },
        "pipfile-spec": 6,
        "requires": {
            "python_version": "3.9"
        },
        "sources": [
            {
                "name": "pypi",
                "url": "https://pypi.org/simple",
                "verify_ssl": true
            }
        ]
    },
    "default": {
        "boto3": {
            "hashes": [
                "sha256:1c0003609e63e8cff51dee7a49e904bcdb20e140b5f7a10a03006289fd8c8dc1",
                "sha256:c919dac9773115025e1e2a7e462f60ca082e322bb6f4354247523e4226133b0b"
            ],
            "index": "pypi",
            "version": "==1.16.63"
        },
        "botocore": {
            "hashes": [
                "sha256:ad4adfcc195b5401d84b0c65d3a89e507c1d54c201879c8761ff10ef5c361e21",
                "sha256:d3694f6ef918def8082513e5ef309cd6cd83b612e9984e3a66e8adc98c650a92"
            ],
            "version": "==1.19.63"
        },
        "certifi": {
            "hashes": [
                "sha256:1a4995114262bffbc2413b159f2a1a480c969de6e6eb13ee966d470af86af59c",
                "sha256:719a74fb9e33b9bd44cc7f3a8d94bc35e4049deebe19ba7d8e108280cfd59830"
            ],
            "version": "==2020.12.5"
        },
        "chardet": {
            "hashes": [
                "sha256:0d6f53a15db4120f2b08c94f11e7d93d2c911ee118b6b30a04ec3ee8310179fa",
                "sha256:f864054d66fd9118f2e67044ac8981a54775ec5b67aed0441892edb553d21da5"
            ],
            "markers": "python_version >= '2.7' and python_version not in '3.0, 3.1, 3.2, 3.3, 3.4'",
            "version": "==4.0.0"
        },
        "click": {
            "hashes": [
                "sha256:d2b5255c7c6349bc1bd1e59e08cd12acbbd63ce649f2588755783aa94dfb6b1a",
                "sha256:dacca89f4bfadd5de3d7489b7c8a566eee0d3676333fbb50030263894c38c0dc"
            ],
            "index": "pypi",
            "version": "==7.1.2"
        },
        "colorama": {
            "hashes": [
                "sha256:5941b2b48a20143d2267e95b1c2a7603ce057ee39fd88e7329b0c292aa16869b",
                "sha256:9f47eda37229f68eee03b24b9748937c7dc3868f906e8ba69fbcbdd3bc5dc3e2"
            ],
            "markers": "sys_platform == 'win32'",
            "version": "==0.4.4"
        },
        "dropbox": {
            "hashes": [
                "sha256:3b8fb347a872aba094be3c554f4d0f969468a98c04077e5c858ef4b9b2b7499e",
                "sha256:4e168d334e73e315bdb541494c2f5834ba0102d86a282a2cd541915a6a97c464",
                "sha256:d1bed59d2c43af7396de27f9cda6d8761eb2c2617bf68dfa90a5972578ed1d64"
            ],
            "index": "pypi",
            "version": "==11.0.0"
        },
        "idna": {
            "hashes": [
                "sha256:b307872f855b18632ce0c21c5e45be78c0ea7ae4c15c828c20788b26921eb3f6",
                "sha256:b97d804b1e9b523befed77c48dacec60e6dcb0b5391d57af6a65a312a90648c0"
            ],
            "markers": "python_version >= '2.7' and python_version not in '3.0, 3.1, 3.2, 3.3'",
            "version": "==2.10"
        },
        "jinja2": {
            "hashes": [
                "sha256:03e47ad063331dd6a3f04a43eddca8a966a26ba0c5b7207a9a9e4e08f1b29419",
                "sha256:a6d58433de0ae800347cab1fa3043cebbabe8baa9d29e668f1c768cb87a333c6"
            ],
            "index": "pypi",
            "version": "==2.11.3"
        },
        "jmespath": {
            "hashes": [
                "sha256:b85d0567b8666149a93172712e68920734333c0ce7e89b78b3e987f71e5ed4f9",
                "sha256:cdf6525904cc597730141d61b36f2e4b8ecc257c420fa2f4549bac2c2d0cb72f"
            ],
            "markers": "python_version >= '2.6' and python_version not in '3.0, 3.1, 3.2, 3.3'",
            "version": "==0.10.0"
        },
        "loguru": {
            "hashes": [
                "sha256:b28e72ac7a98be3d28ad28570299a393dfcd32e5e3f6a353dec94675767b6319",
                "sha256:f8087ac396b5ee5f67c963b495d615ebbceac2796379599820e324419d53667c"
            ],
            "index": "pypi",
            "version": "==0.5.3"
        },
        "markupsafe": {
            "hashes": [
                "sha256:00bc623926325b26bb9605ae9eae8a215691f33cae5df11ca5424f06f2d1f473",
                "sha256:09027a7803a62ca78792ad89403b1b7a73a01c8cb65909cd876f7fcebd79b161",
                "sha256:09c4b7f37d6c648cb13f9230d847adf22f8171b1ccc4d5682398e77f40309235",
                "sha256:1027c282dad077d0bae18be6794e6b6b8c91d58ed8a8d89a89d59693b9131db5",
                "sha256:13d3144e1e340870b25e7b10b98d779608c02016d5184cfb9927a9f10c689f42",
                "sha256:195d7d2c4fbb0ee8139a6cf67194f3973a6b3042d742ebe0a9ed36d8b6f0c07f",
                "sha256:22c178a091fc6630d0d045bdb5992d2dfe14e3259760e713c490da5323866c39",
                "sha256:24982cc2533820871eba85ba648cd53d8623687ff11cbb805be4ff7b4c971aff",
                "sha256:29872e92839765e546828bb7754a68c418d927cd064fd4708fab9fe9c8bb116b",
                "sha256:2beec1e0de6924ea551859edb9e7679da6e4870d32cb766240ce17e0a0ba2014",
                "sha256:3b8a6499709d29c2e2399569d96719a1b21dcd94410a586a18526b143ec8470f",
                "sha256:43a55c2930bbc139570ac2452adf3d70cdbb3cfe5912c71cdce1c2c6bbd9c5d1",
                "sha256:46c99d2de99945ec5cb54f23c8cd5689f6d7177305ebff350a58ce5f8de1669e",
                "sha256:500d4957e52ddc3351cabf489e79c91c17f6e0899158447047588650b5e69183",
                "sha256:535f6fc4d397c1563d08b88e485c3496cf5784e927af890fb3c3aac7f933ec66",
                "sha256:596510de112c685489095da617b5bcbbac7dd6384aeebeda4df6025d0256a81b",
                "sha256:62fe6c95e3ec8a7fad637b7f3d372c15ec1caa01ab47926cfdf7a75b40e0eac1",
                "sha256:6788b695d50a51edb699cb55e35487e430fa21f1ed838122d722e0ff0ac5ba15",
                "sha256:6dd73240d2af64df90aa7c4e7481e23825ea70af4b4922f8ede5b9e35f78a3b1",
                "sha256:6f1e273a344928347c1290119b493a1f0303c52f5a5eae5f16d74f48c15d4a85",
                "sha256:6fffc775d90dcc9aed1b89219549b329a9250d918fd0b8fa8d93d154918422e1",
                "sha256:717ba8fe3ae9cc0006d7c451f0bb265ee07739daf76355d06366154ee68d221e",
                "sha256:79855e1c5b8da654cf486b830bd42c06e8780cea587384cf6545b7d9ac013a0b",
                "sha256:7c1699dfe0cf8ff607dbdcc1e9b9af1755371f92a68f706051cc8c37d447c905",
                "sha256:7fed13866cf14bba33e7176717346713881f56d9d2bcebab207f7a036f41b850",
                "sha256:84dee80c15f1b560d55bcfe6d47b27d070b4681c699c572af2e3c7cc90a3b8e0",
                "sha256:88e5fcfb52ee7b911e8bb6d6aa2fd21fbecc674eadd44118a9cc3863f938e735",
                "sha256:8defac2f2ccd6805ebf65f5eeb132adcf2ab57aa11fdf4c0dd5169a004710e7d",
                "sha256:98bae9582248d6cf62321dcb52aaf5d9adf0bad3b40582925ef7c7f0ed85fceb",
                "sha256:98c7086708b163d425c67c7a91bad6e466bb99d797aa64f965e9d25c12111a5e",
                "sha256:9add70b36c5666a2ed02b43b335fe19002ee5235efd4b8a89bfcf9005bebac0d",
                "sha256:9bf40443012702a1d2070043cb6291650a0841ece432556f784f004937f0f32c",
                "sha256:a6a744282b7718a2a62d2ed9d993cad6f5f585605ad352c11de459f4108df0a1",
                "sha256:acf08ac40292838b3cbbb06cfe9b2cb9ec78fce8baca31ddb87aaac2e2dc3bc2",
                "sha256:ade5e387d2ad0d7ebf59146cc00c8044acbd863725f887353a10df825fc8ae21",
                "sha256:b00c1de48212e4cc9603895652c5c410df699856a2853135b3967591e4beebc2",
                "sha256:b1282f8c00509d99fef04d8ba936b156d419be841854fe901d8ae224c59f0be5",
                "sha256:b1dba4527182c95a0db8b6060cc98ac49b9e2f5e64320e2b56e47cb2831978c7",
                "sha256:b2051432115498d3562c084a49bba65d97cf251f5a331c64a12ee7e04dacc51b",
                "sha256:b7d644ddb4dbd407d31ffb699f1d140bc35478da613b441c582aeb7c43838dd8",
                "sha256:ba59edeaa2fc6114428f1637ffff42da1e311e29382d81b339c1817d37ec93c6",
                "sha256:bf5aa3cbcfdf57fa2ee9cd1822c862ef23037f5c832ad09cfea57fa846dec193",
                "sha256:c8716a48d94b06bb3b2524c2b77e055fb313aeb4ea620c8dd03a105574ba704f",
                "sha256:caabedc8323f1e93231b52fc32bdcde6db817623d33e100708d9a68e1f53b26b",
                "sha256:cd5df75523866410809ca100dc9681e301e3c27567cf498077e8551b6d20e42f",
                "sha256:cdb132fc825c38e1aeec2c8aa9338310d29d337bebbd7baa06889d09a60a1fa2",
                "sha256:d53bc011414228441014aa71dbec320c66468c1030aae3a6e29778a3382d96e5",
                "sha256:d73a845f227b0bfe8a7455ee623525ee656a9e2e749e4742706d80a6065d5e2c",
                "sha256:d9be0ba6c527163cbed5e0857c451fcd092ce83947944d6c14bc95441203f032",
                "sha256:e249096428b3ae81b08327a63a485ad0878de3fb939049038579ac0ef61e17e7",
                "sha256:e8313f01ba26fbbe36c7be1966a7b7424942f670f38e666995b88d012765b9be",
                "sha256:feb7b34d6325451ef96bc0e36e1a6c0c1c64bc1fbec4b854f4529e51887b1621"
            ],
            "markers": "python_version >= '2.7' and python_version not in '3.0, 3.1, 3.2, 3.3'",
            "version": "==1.1.1"
        },
        "ply": {
            "hashes": [
                "sha256:00c7c1aaa88358b9c765b6d3000c6eec0ba42abca5351b095321aef446081da3",
                "sha256:096f9b8350b65ebd2fd1346b12452efe5b9607f7482813ffca50c22722a807ce"
            ],
            "version": "==3.11"
        },
<<<<<<< HEAD
        "pycodestyle": {
            "hashes": [
                "sha256:514f76d918fcc0b55c6680472f0a37970994e07bbb80725808c17089be302068",
                "sha256:c389c1d06bf7904078ca03399a4816f974a1d590090fecea0c63ec26ebaf1cef"
            ],
            "markers": "python_version >= '2.7' and python_version not in '3.0, 3.1, 3.2, 3.3'",
            "version": "==2.7.0"
        },
        "pydocstyle": {
            "hashes": [
                "sha256:164befb520d851dbcf0e029681b91f4f599c62c5cd8933fd54b1bfbd50e89e1f",
                "sha256:d4449cf16d7e6709f63192146706933c7a334af7c0f083904799ccb851c50f6d"
            ],
            "markers": "python_version >= '3.6'",
            "version": "==6.0.0"
        },
        "pyflakes": {
            "hashes": [
                "sha256:7893783d01b8a89811dd72d7dfd4d84ff098e5eed95cfa8905b22bbffe52efc3",
                "sha256:f5bc8ecabc05bb9d291eb5203d6810b49040f6ff446a756326104746cc00c1db"
            ],
            "markers": "python_version >= '2.7' and python_version not in '3.0, 3.1, 3.2, 3.3'",
            "version": "==2.3.1"
        },
        "pytelegrambotapi": {
            "hashes": [
                "sha256:43c760b080534f545f89c7c8aada118bef1e1b1df7ac479ecb466ccaf8fe9539"
            ],
            "index": "pypi",
            "version": "==3.7.7"
        },
=======
>>>>>>> 3bc1561b
        "python-dateutil": {
            "hashes": [
                "sha256:73ebfe9dbf22e832286dafa60473e4cd239f8592f699aa5adaf10050e6e1823c",
                "sha256:75bb3f31ea686f1197762692a9ee6a7550b59fc6ca3a1f4b5d7e32fb98e2da2a"
            ],
            "markers": "python_version >= '2.7' and python_version not in '3.0, 3.1, 3.2, 3.3'",
            "version": "==2.8.1"
        },
        "pyyaml": {
            "hashes": [
                "sha256:08682f6b72c722394747bddaf0aa62277e02557c0fd1c42cb853016a38f8dedf",
                "sha256:0f5f5786c0e09baddcd8b4b45f20a7b5d61a7e7e99846e3c799b05c7c53fa696",
                "sha256:129def1b7c1bf22faffd67b8f3724645203b79d8f4cc81f674654d9902cb4393",
                "sha256:294db365efa064d00b8d1ef65d8ea2c3426ac366c0c4368d930bf1c5fb497f77",
                "sha256:3b2b1824fe7112845700f815ff6a489360226a5609b96ec2190a45e62a9fc922",
                "sha256:3bd0e463264cf257d1ffd2e40223b197271046d09dadf73a0fe82b9c1fc385a5",
                "sha256:4465124ef1b18d9ace298060f4eccc64b0850899ac4ac53294547536533800c8",
                "sha256:49d4cdd9065b9b6e206d0595fee27a96b5dd22618e7520c33204a4a3239d5b10",
                "sha256:4e0583d24c881e14342eaf4ec5fbc97f934b999a6828693a99157fde912540cc",
                "sha256:5accb17103e43963b80e6f837831f38d314a0495500067cb25afab2e8d7a4018",
                "sha256:607774cbba28732bfa802b54baa7484215f530991055bb562efbed5b2f20a45e",
                "sha256:6c78645d400265a062508ae399b60b8c167bf003db364ecb26dcab2bda048253",
                "sha256:72a01f726a9c7851ca9bfad6fd09ca4e090a023c00945ea05ba1638c09dc3347",
                "sha256:74c1485f7707cf707a7aef42ef6322b8f97921bd89be2ab6317fd782c2d53183",
                "sha256:895f61ef02e8fed38159bb70f7e100e00f471eae2bc838cd0f4ebb21e28f8541",
                "sha256:8c1be557ee92a20f184922c7b6424e8ab6691788e6d86137c5d93c1a6ec1b8fb",
                "sha256:bb4191dfc9306777bc594117aee052446b3fa88737cd13b7188d0e7aa8162185",
                "sha256:bfb51918d4ff3d77c1c856a9699f8492c612cde32fd3bcd344af9be34999bfdc",
                "sha256:c20cfa2d49991c8b4147af39859b167664f2ad4561704ee74c1de03318e898db",
                "sha256:cb333c16912324fd5f769fff6bc5de372e9e7a202247b48870bc251ed40239aa",
                "sha256:d2d9808ea7b4af864f35ea216be506ecec180628aced0704e34aca0b040ffe46",
                "sha256:d483ad4e639292c90170eb6f7783ad19490e7a8defb3e46f97dfe4bacae89122",
                "sha256:dd5de0646207f053eb0d6c74ae45ba98c3395a571a2891858e87df7c9b9bd51b",
                "sha256:e1d4970ea66be07ae37a3c2e48b5ec63f7ba6804bdddfdbd3cfd954d25a82e63",
                "sha256:e4fac90784481d221a8e4b1162afa7c47ed953be40d31ab4629ae917510051df",
                "sha256:fa5ae20527d8e831e8230cbffd9f8fe952815b2b7dae6ffec25318803a7528fc",
                "sha256:fd7f6999a8070df521b6384004ef42833b9bd62cfee11a09bda1079b4b704247",
                "sha256:fdc842473cd33f45ff6bce46aea678a54e3d21f1b61a7750ce3c498eedfe25d6",
                "sha256:fe69978f3f768926cfa37b867e3843918e012cf83f680806599ddce33c2c68b0"
            ],
            "index": "pypi",
            "version": "==5.4.1"
        },
        "requests": {
            "hashes": [
                "sha256:27973dd4a904a4f13b263a19c866c13b92a39ed1c964655f025f3f8d3d75b804",
                "sha256:c210084e36a42ae6b9219e00e48287def368a26d03a048ddad7bfee44f75871e"
            ],
            "index": "pypi",
            "version": "==2.25.1"
        },
        "s3transfer": {
            "hashes": [
                "sha256:5d48b1fd2232141a9d5fb279709117aaba506cacea7f86f11bc392f06bfa8fc2",
                "sha256:c5dadf598762899d8cfaecf68eba649cd25b0ce93b6c954b156aaa3eed160547"
            ],
            "version": "==0.3.6"
        },
        "six": {
            "hashes": [
                "sha256:30639c035cdb23534cd4aa2dd52c3bf48f06e5f4a941509c8bafd8ce11080259",
                "sha256:8b74bedcbbbaca38ff6d7491d76f2b06b3592611af620f8426e82dddb04a5ced"
            ],
            "markers": "python_version >= '2.7' and python_version not in '3.0, 3.1, 3.2, 3.3'",
            "version": "==1.15.0"
        },
        "stone": {
            "hashes": [
                "sha256:2a50866528f60cc7cedd010def733e8ae9d581d17f967278a08059bffaea3c57",
                "sha256:76235137c09ee88aa53e8c1e666819f6c20ac8064c4ac6c4ee4194eac0e3b7af",
                "sha256:9bc78b40143b4ef33bf569e515408c2996ffebefbb1a897616ebe8aa6f2d7e75"
            ],
            "version": "==3.2.1"
        },
        "urllib3": {
            "hashes": [
                "sha256:2f4da4594db7e1e110a944bb1b551fdf4e6c136ad42e4234131391e21eb5b0df",
                "sha256:e7b021f7241115872f92f43c6508082facffbd1c048e3c6e2bb9c2a157e28937"
            ],
            "markers": "python_version != '3.4'",
            "version": "==1.26.4"
        },
        "win32-setctime": {
            "hashes": [
                "sha256:4e88556c32fdf47f64165a2180ba4552f8bb32c1103a2fafd05723a0bd42bd4b",
                "sha256:dc925662de0a6eb987f0b01f599c01a8236cb8c62831c22d9cada09ad958243e"
            ],
            "markers": "sys_platform == 'win32'",
            "version": "==1.0.3"
        }
    },
    "develop": {
        "atomicwrites": {
            "hashes": [
                "sha256:6d1784dea7c0c8d4a5172b6c620f40b6e4cbfdf96d783691f2e1302a7b88e197",
                "sha256:ae70396ad1a434f9c7046fd2dd196fc04b12f9e91ffb859164193be8b6168a7a"
            ],
            "markers": "sys_platform == 'win32'",
            "version": "==1.4.0"
        },
        "attrs": {
            "hashes": [
                "sha256:31b2eced602aa8423c2aea9c76a724617ed67cf9513173fd3a4f03e3a929c7e6",
                "sha256:832aa3cde19744e49938b91fea06d69ecb9e649c93ba974535d08ad92164f700"
            ],
            "markers": "python_version >= '2.7' and python_version not in '3.0, 3.1, 3.2, 3.3'",
            "version": "==20.3.0"
        },
        "certifi": {
            "hashes": [
                "sha256:1a4995114262bffbc2413b159f2a1a480c969de6e6eb13ee966d470af86af59c",
                "sha256:719a74fb9e33b9bd44cc7f3a8d94bc35e4049deebe19ba7d8e108280cfd59830"
            ],
            "version": "==2020.12.5"
        },
        "chardet": {
            "hashes": [
                "sha256:0d6f53a15db4120f2b08c94f11e7d93d2c911ee118b6b30a04ec3ee8310179fa",
                "sha256:f864054d66fd9118f2e67044ac8981a54775ec5b67aed0441892edb553d21da5"
            ],
            "markers": "python_version >= '2.7' and python_version not in '3.0, 3.1, 3.2, 3.3, 3.4'",
            "version": "==4.0.0"
        },
        "colorama": {
            "hashes": [
                "sha256:5941b2b48a20143d2267e95b1c2a7603ce057ee39fd88e7329b0c292aa16869b",
                "sha256:9f47eda37229f68eee03b24b9748937c7dc3868f906e8ba69fbcbdd3bc5dc3e2"
            ],
            "markers": "sys_platform == 'win32'",
            "version": "==0.4.4"
        },
        "coverage": {
            "hashes": [
                "sha256:004d1880bed2d97151facef49f08e255a20ceb6f9432df75f4eef018fdd5a78c",
                "sha256:01d84219b5cdbfc8122223b39a954820929497a1cb1422824bb86b07b74594b6",
                "sha256:040af6c32813fa3eae5305d53f18875bedd079960822ef8ec067a66dd8afcd45",
                "sha256:06191eb60f8d8a5bc046f3799f8a07a2d7aefb9504b0209aff0b47298333302a",
                "sha256:13034c4409db851670bc9acd836243aeee299949bd5673e11844befcb0149f03",
                "sha256:13c4ee887eca0f4c5a247b75398d4114c37882658300e153113dafb1d76de529",
                "sha256:184a47bbe0aa6400ed2d41d8e9ed868b8205046518c52464fde713ea06e3a74a",
                "sha256:18ba8bbede96a2c3dde7b868de9dcbd55670690af0988713f0603f037848418a",
                "sha256:1aa846f56c3d49205c952d8318e76ccc2ae23303351d9270ab220004c580cfe2",
                "sha256:217658ec7187497e3f3ebd901afdca1af062b42cfe3e0dafea4cced3983739f6",
                "sha256:24d4a7de75446be83244eabbff746d66b9240ae020ced65d060815fac3423759",
                "sha256:2910f4d36a6a9b4214bb7038d537f015346f413a975d57ca6b43bf23d6563b53",
                "sha256:2949cad1c5208b8298d5686d5a85b66aae46d73eec2c3e08c817dd3513e5848a",
                "sha256:2a3859cb82dcbda1cfd3e6f71c27081d18aa251d20a17d87d26d4cd216fb0af4",
                "sha256:2cafbbb3af0733db200c9b5f798d18953b1a304d3f86a938367de1567f4b5bff",
                "sha256:2e0d881ad471768bf6e6c2bf905d183543f10098e3b3640fc029509530091502",
                "sha256:30c77c1dc9f253283e34c27935fded5015f7d1abe83bc7821680ac444eaf7793",
                "sha256:3487286bc29a5aa4b93a072e9592f22254291ce96a9fbc5251f566b6b7343cdb",
                "sha256:372da284cfd642d8e08ef606917846fa2ee350f64994bebfbd3afb0040436905",
                "sha256:41179b8a845742d1eb60449bdb2992196e211341818565abded11cfa90efb821",
                "sha256:44d654437b8ddd9eee7d1eaee28b7219bec228520ff809af170488fd2fed3e2b",
                "sha256:4a7697d8cb0f27399b0e393c0b90f0f1e40c82023ea4d45d22bce7032a5d7b81",
                "sha256:51cb9476a3987c8967ebab3f0fe144819781fca264f57f89760037a2ea191cb0",
                "sha256:52596d3d0e8bdf3af43db3e9ba8dcdaac724ba7b5ca3f6358529d56f7a166f8b",
                "sha256:53194af30d5bad77fcba80e23a1441c71abfb3e01192034f8246e0d8f99528f3",
                "sha256:5fec2d43a2cc6965edc0bb9e83e1e4b557f76f843a77a2496cbe719583ce8184",
                "sha256:6c90e11318f0d3c436a42409f2749ee1a115cd8b067d7f14c148f1ce5574d701",
                "sha256:74d881fc777ebb11c63736622b60cb9e4aee5cace591ce274fb69e582a12a61a",
                "sha256:7501140f755b725495941b43347ba8a2777407fc7f250d4f5a7d2a1050ba8e82",
                "sha256:796c9c3c79747146ebd278dbe1e5c5c05dd6b10cc3bcb8389dfdf844f3ead638",
                "sha256:869a64f53488f40fa5b5b9dcb9e9b2962a66a87dab37790f3fcfb5144b996ef5",
                "sha256:8963a499849a1fc54b35b1c9f162f4108017b2e6db2c46c1bed93a72262ed083",
                "sha256:8d0a0725ad7c1a0bcd8d1b437e191107d457e2ec1084b9f190630a4fb1af78e6",
                "sha256:900fbf7759501bc7807fd6638c947d7a831fc9fdf742dc10f02956ff7220fa90",
                "sha256:92b017ce34b68a7d67bd6d117e6d443a9bf63a2ecf8567bb3d8c6c7bc5014465",
                "sha256:970284a88b99673ccb2e4e334cfb38a10aab7cd44f7457564d11898a74b62d0a",
                "sha256:972c85d205b51e30e59525694670de6a8a89691186012535f9d7dbaa230e42c3",
                "sha256:9a1ef3b66e38ef8618ce5fdc7bea3d9f45f3624e2a66295eea5e57966c85909e",
                "sha256:af0e781009aaf59e25c5a678122391cb0f345ac0ec272c7961dc5455e1c40066",
                "sha256:b6d534e4b2ab35c9f93f46229363e17f63c53ad01330df9f2d6bd1187e5eaacf",
                "sha256:b7895207b4c843c76a25ab8c1e866261bcfe27bfaa20c192de5190121770672b",
                "sha256:c0891a6a97b09c1f3e073a890514d5012eb256845c451bd48f7968ef939bf4ae",
                "sha256:c2723d347ab06e7ddad1a58b2a821218239249a9e4365eaff6649d31180c1669",
                "sha256:d1f8bf7b90ba55699b3a5e44930e93ff0189aa27186e96071fac7dd0d06a1873",
                "sha256:d1f9ce122f83b2305592c11d64f181b87153fc2c2bbd3bb4a3dde8303cfb1a6b",
                "sha256:d314ed732c25d29775e84a960c3c60808b682c08d86602ec2c3008e1202e3bb6",
                "sha256:d636598c8305e1f90b439dbf4f66437de4a5e3c31fdf47ad29542478c8508bbb",
                "sha256:deee1077aae10d8fa88cb02c845cfba9b62c55e1183f52f6ae6a2df6a2187160",
                "sha256:ebe78fe9a0e874362175b02371bdfbee64d8edc42a044253ddf4ee7d3c15212c",
                "sha256:f030f8873312a16414c0d8e1a1ddff2d3235655a2174e3648b4fa66b3f2f1079",
                "sha256:f0b278ce10936db1a37e6954e15a3730bea96a0997c26d7fee88e6c396c2086d",
                "sha256:f11642dddbb0253cc8853254301b51390ba0081750a8ac03f20ea8103f0c56b6"
            ],
            "markers": "python_version >= '2.7' and python_version not in '3.0, 3.1, 3.2, 3.3, 3.4' and python_version < '4'",
            "version": "==5.5"
        },
        "flake8": {
            "hashes": [
                "sha256:12d05ab02614b6aee8df7c36b97d1a3b2372761222b19b58621355e82acddcff",
                "sha256:78873e372b12b093da7b5e5ed302e8ad9e988b38b063b61ad937f26ca58fc5f0"
            ],
            "index": "pypi",
            "version": "==3.9.0"
        },
        "flake8-docstrings": {
            "hashes": [
                "sha256:99cac583d6c7e32dd28bbfbef120a7c0d1b6dde4adb5a9fd441c4227a6534bde",
                "sha256:9fe7c6a306064af8e62a055c2f61e9eb1da55f84bb39caef2b84ce53708ac34b"
            ],
            "index": "pypi",
            "version": "==1.6.0"
        },
        "flake8-isort": {
            "hashes": [
                "sha256:2b91300f4f1926b396c2c90185844eb1a3d5ec39ea6138832d119da0a208f4d9",
                "sha256:729cd6ef9ba3659512dee337687c05d79c78e1215fdf921ed67e5fe46cce2f3c"
            ],
            "index": "pypi",
            "version": "==4.0.0"
        },
        "idna": {
            "hashes": [
                "sha256:b307872f855b18632ce0c21c5e45be78c0ea7ae4c15c828c20788b26921eb3f6",
                "sha256:b97d804b1e9b523befed77c48dacec60e6dcb0b5391d57af6a65a312a90648c0"
            ],
            "markers": "python_version >= '2.7' and python_version not in '3.0, 3.1, 3.2, 3.3'",
            "version": "==2.10"
        },
        "iniconfig": {
            "hashes": [
                "sha256:011e24c64b7f47f6ebd835bb12a743f2fbe9a26d4cecaa7f53bc4f35ee9da8b3",
                "sha256:bc3af051d7d14b2ee5ef9969666def0cd1a000e121eaea580d4a313df4b37f32"
            ],
            "version": "==1.1.1"
        },
        "isort": {
            "hashes": [
                "sha256:0a943902919f65c5684ac4e0154b1ad4fac6dcaa5d9f3426b732f1c8b5419be6",
                "sha256:2bb1680aad211e3c9944dbce1d4ba09a989f04e238296c87fe2139faa26d655d"
            ],
            "markers": "python_version >= '3.6' and python_version < '4'",
            "version": "==5.8.0"
        },
        "mccabe": {
            "hashes": [
                "sha256:ab8a6258860da4b6677da4bd2fe5dc2c659cff31b3ee4f7f5d64e79735b80d42",
                "sha256:dd8d182285a0fe56bace7f45b5e7d1a6ebcbf524e8f3bd87eb0f125271b8831f"
            ],
            "version": "==0.6.1"
        },
        "packaging": {
            "hashes": [
                "sha256:5b327ac1320dc863dca72f4514ecc086f31186744b84a230374cc1fd776feae5",
                "sha256:67714da7f7bc052e064859c05c595155bd1ee9f69f76557e21f051443c20947a"
            ],
            "markers": "python_version >= '2.7' and python_version not in '3.0, 3.1, 3.2, 3.3'",
            "version": "==20.9"
        },
        "pluggy": {
            "hashes": [
                "sha256:15b2acde666561e1298d71b523007ed7364de07029219b604cf808bfa1c765b0",
                "sha256:966c145cd83c96502c3c3868f50408687b38434af77734af1e9ca461a4081d2d"
            ],
            "markers": "python_version >= '2.7' and python_version not in '3.0, 3.1, 3.2, 3.3'",
            "version": "==0.13.1"
        },
        "py": {
            "hashes": [
                "sha256:21b81bda15b66ef5e1a777a21c4dcd9c20ad3efd0b3f817e7a809035269e1bd3",
                "sha256:3b80836aa6d1feeaa108e046da6423ab8f6ceda6468545ae8d02d9d58d18818a"
            ],
            "markers": "python_version >= '2.7' and python_version not in '3.0, 3.1, 3.2, 3.3'",
            "version": "==1.10.0"
        },
        "pycodestyle": {
            "hashes": [
                "sha256:514f76d918fcc0b55c6680472f0a37970994e07bbb80725808c17089be302068",
                "sha256:c389c1d06bf7904078ca03399a4816f974a1d590090fecea0c63ec26ebaf1cef"
            ],
            "markers": "python_version >= '2.7' and python_version not in '3.0, 3.1, 3.2, 3.3'",
            "version": "==2.7.0"
        },
        "pydocstyle": {
            "hashes": [
                "sha256:164befb520d851dbcf0e029681b91f4f599c62c5cd8933fd54b1bfbd50e89e1f",
                "sha256:d4449cf16d7e6709f63192146706933c7a334af7c0f083904799ccb851c50f6d"
            ],
            "markers": "python_version >= '3.6'",
            "version": "==6.0.0"
        },
        "pyflakes": {
            "hashes": [
                "sha256:7893783d01b8a89811dd72d7dfd4d84ff098e5eed95cfa8905b22bbffe52efc3",
                "sha256:f5bc8ecabc05bb9d291eb5203d6810b49040f6ff446a756326104746cc00c1db"
            ],
            "markers": "python_version >= '2.7' and python_version not in '3.0, 3.1, 3.2, 3.3'",
            "version": "==2.3.1"
        },
        "pyparsing": {
            "hashes": [
                "sha256:c203ec8783bf771a155b207279b9bccb8dea02d8f0c9e5f8ead507bc3246ecc1",
                "sha256:ef9d7589ef3c200abe66653d3f1ab1033c3c419ae9b9bdb1240a85b024efc88b"
            ],
            "markers": "python_version >= '2.6' and python_version not in '3.0, 3.1, 3.2, 3.3'",
            "version": "==2.4.7"
        },
        "pytest": {
            "hashes": [
                "sha256:671238a46e4df0f3498d1c3270e5deb9b32d25134c99b7d75370a68cfbe9b634",
                "sha256:6ad9c7bdf517a808242b998ac20063c41532a570d088d77eec1ee12b0b5574bc"
            ],
            "index": "pypi",
            "version": "==6.2.3"
        },
        "pytest-cov": {
            "hashes": [
                "sha256:359952d9d39b9f822d9d29324483e7ba04a3a17dd7d05aa6beb7ea01e359e5f7",
                "sha256:bdb9fdb0b85a7cc825269a4c56b48ccaa5c7e365054b6038772c32ddcdc969da"
            ],
            "index": "pypi",
            "version": "==2.11.1"
        },
        "pytest-mock": {
            "hashes": [
                "sha256:379b391cfad22422ea2e252bdfc008edd08509029bcde3c25b2c0bd741e0424e",
                "sha256:a1e2aba6af9560d313c642dae7e00a2a12b022b80301d9d7fc8ec6858e1dd9fc"
            ],
            "index": "pypi",
            "version": "==3.5.1"
        },
        "pytest-subprocess": {
            "hashes": [
                "sha256:0caab914f7cfa6f383a0a0627ec784ec531ba587f38df98e374b716039b255dd",
                "sha256:e7c1fc73c6c1d4eab88deba99309fdb66eac7f1b006428ed18ff7c05a0a328fc"
            ],
            "index": "pypi",
            "version": "==1.0.1"
        },
        "pytest-testdox": {
            "hashes": [
                "sha256:5cd1d986cb9e33edca4271c57541c57d868781c8090e551374d7e6eeafac465a",
                "sha256:ce9d516c047f718e7707975582e52d6ac922330bdcf87837f8d3fd619057af6f"
            ],
            "index": "pypi",
            "version": "==2.0.1"
        },
        "requests": {
            "hashes": [
                "sha256:27973dd4a904a4f13b263a19c866c13b92a39ed1c964655f025f3f8d3d75b804",
                "sha256:c210084e36a42ae6b9219e00e48287def368a26d03a048ddad7bfee44f75871e"
            ],
            "index": "pypi",
            "version": "==2.25.1"
        },
        "requests-mock": {
            "hashes": [
                "sha256:11215c6f4df72702aa357f205cf1e537cffd7392b3e787b58239bde5fb3db53b",
                "sha256:e68f46844e4cee9d447150343c9ae875f99fa8037c6dcf5f15bf1fe9ab43d226"
            ],
            "index": "pypi",
            "version": "==1.8.0"
        },
        "six": {
            "hashes": [
                "sha256:30639c035cdb23534cd4aa2dd52c3bf48f06e5f4a941509c8bafd8ce11080259",
                "sha256:8b74bedcbbbaca38ff6d7491d76f2b06b3592611af620f8426e82dddb04a5ced"
            ],
            "markers": "python_version >= '2.7' and python_version not in '3.0, 3.1, 3.2, 3.3'",
            "version": "==1.15.0"
        },
        "snowballstemmer": {
            "hashes": [
                "sha256:b51b447bea85f9968c13b650126a888aabd4cb4463fca868ec596826325dedc2",
                "sha256:e997baa4f2e9139951b6f4c631bad912dfd3c792467e2f03d7239464af90e914"
            ],
            "version": "==2.1.0"
        },
        "testfixtures": {
            "hashes": [
                "sha256:5ec3a0dd6f71cc4c304fbc024a10cc293d3e0b852c868014b9f233203e149bda",
                "sha256:9ed31e83f59619e2fa17df053b241e16e0608f4580f7b5a9333a0c9bdcc99137"
            ],
            "version": "==6.17.1"
        },
        "toml": {
            "hashes": [
                "sha256:806143ae5bfb6a3c6e736a764057db0e6a0e05e338b5630894a5f779cabb4f9b",
                "sha256:b3bda1d108d5dd99f4a20d24d9c348e91c4db7ab1b749200bded2f839ccbe68f"
            ],
            "markers": "python_version >= '2.6' and python_version not in '3.0, 3.1, 3.2, 3.3'",
            "version": "==0.10.2"
        },
        "urllib3": {
            "hashes": [
                "sha256:2f4da4594db7e1e110a944bb1b551fdf4e6c136ad42e4234131391e21eb5b0df",
                "sha256:e7b021f7241115872f92f43c6508082facffbd1c048e3c6e2bb9c2a157e28937"
            ],
            "markers": "python_version != '3.4'",
            "version": "==1.26.4"
        },
        "win32-setctime": {
            "hashes": [
                "sha256:4e88556c32fdf47f64165a2180ba4552f8bb32c1103a2fafd05723a0bd42bd4b",
                "sha256:dc925662de0a6eb987f0b01f599c01a8236cb8c62831c22d9cada09ad958243e"
            ],
            "markers": "sys_platform == 'win32'",
            "version": "==1.0.3"
        }
    }
}<|MERGE_RESOLUTION|>--- conflicted
+++ resolved
@@ -1,11 +1,8 @@
 {
     "_meta": {
         "hash": {
-<<<<<<< HEAD
             "sha256": "d7f0b74f493611f7c7f63454bd162664586c6b75e591092c818d7fa946a25a8f"
-=======
-            "sha256": "becc70db7737fbff4af51e8f1b64229c95ea6203103c3c1b44731b5b0e3d276f"
->>>>>>> 3bc1561b
+
         },
         "pipfile-spec": 6,
         "requires": {
@@ -172,7 +169,7 @@
             ],
             "version": "==3.11"
         },
-<<<<<<< HEAD
+
         "pycodestyle": {
             "hashes": [
                 "sha256:514f76d918fcc0b55c6680472f0a37970994e07bbb80725808c17089be302068",
@@ -204,8 +201,7 @@
             "index": "pypi",
             "version": "==3.7.7"
         },
-=======
->>>>>>> 3bc1561b
+
         "python-dateutil": {
             "hashes": [
                 "sha256:73ebfe9dbf22e832286dafa60473e4cd239f8592f699aa5adaf10050e6e1823c",
