![Lint & Test](https://github.com/lemonsaurus/blackbox/workflows/Lint%20&%20Test/badge.svg)
![Docker Build](https://github.com/lemonsaurus/blackbox/workflows/Docker%20Build/badge.svg)

![blackbox](img/blackbox_banner.png)
A simple service which magically backs up all your databases to all your favorite cloud storage providers, and then notifies you.

Simply create a config file, fill in some connection strings for your favorite services, and schedule `blackbox` to run however often you want using something like `cron`.

# Setup

This service can either be set up as a cron job (on UNIX systems), as a Kubernetes CronJob, or scheduled in your favorite alternative scheduler.

## Quick start

Requires Python 3.9 or newer

```sh
# TODO: decide on this naming convention
pip install blackbox-cli

# Check the installed version
blackbox --version

# Create a configuration file
blacbox --init
```

### Setting up as a cron job

All you need to do to set it up as a cron job is clone this repo, create a config file (see below), and trigger `blackbox` to run automatically however often you want.

```sh
crontab -e

#run backup every hour
0 */1 * * * blackbox --config path/to/blackbox.yml
```

### Setting it up as a Kubernetes CronJob

Here's an example manifest you can use if you want to run this in a Kubernetes cluster.

```yaml
apiVersion: batch/v1beta1
kind: CronJob
metadata:
  name: backup
spec:
  schedule: "0 */1 * * *" # Every hour
  jobTemplate:
    spec:
      template:
        spec:
          containers:
            - name: blackbox-backups
              image: lemonsaurus/blackbox:latest
              imagePullPolicy: Always
              args:
                - blackbox
          restartPolicy: OnFailure
```

# Configuration

`blackbox` configuration is easy. You simply create a yaml file, `blackbox.yaml`, which contains something like this:

```yaml
databases:
  - mongodb://username:password@host:port
  - postgres://username:password@host:port
  - redis://password@host:port

storage:
  - s3://bucket:s3.endpoint.com?aws_access_key_id=1234&aws_secret_access_key=lemondance

notifiers:
  - https://discord.com/api/webhooks/797541821394714674/lzRM9DFggtfHZXGJTz3yE-MrYJ-4O-0AbdQg3uV2x4vFbu7HTHY2Njq8cx8oyMg0T3Wk
  - https://hooks.slack.com/services/XXXXXXXXXXX/XXXXXXXXXXX/XXXXXXXXXXXXXXXXXXX

retention_days: 7
```

Blackbox will look for this file in the root folder by default, however you can provide an alternative config file path by creating an environment variable called `BLACKBOX_CONFIG_PATH`, and set it to the absolute path of the file.

```sh
export BLACKBOX_CONFIG_PATH=/var/my/favorite/fruit/blackbox.yaml
```

## Environment Variables

The `blackbox.yaml` will ✨ **magically interpolate** ✨ any environment variables that exist in the environment where `blackbox` is running. This is very useful if you want to keep your secrets in environment variables, instead of keeping them in the config file in plaintext.

#### Example

Imagine your current config looks like this, but you want to move the username and password into environment variables.

```yaml
databases:
  - mongodb://lemonsaurus:security-is-overrated@mongo.lemonsaur.us:1234
```

So we'll create two environment variables like these:

```sh
export MONGO_USERNAME=lemonsaurus
export MONGO_PASSWORD=security-is-overrated
```

And now we can make use of these environment variables by using double curly brackets, like this:

```yaml
databases:
  - mongodb://{{ MONGO_USERNAME }}:{{ MONGO_PASSWORD }}@mongo.lemonsaur.us:1234
```

## Databases

Right now, this app supports **MongoDB**, **PostgreSQL 12** and **Redis**. If you need support for an additional database, consider opening a pull request to add a new database handler.

**Note: It is currently not possible to configure more than one of each database.**

### MongoDB

- Add a connstring to the `databases` list with this format: `mongodb://username:password@host:port`.
- To restore from the backup, use `mongorestore --gzip --archive=/path/to/backup.archive`

### Postgres

- Add a connstring to the `databases` list with this format: `postgresql://username:password@host:port`.
- To restore from the backup, use `psql -f /path/to/backup.sql`

### Redis

- Add a connstring to the `databases` list with this format: `redis://password@host:port`.

#### To restore from the backup

- Stop Redis server.
- Turn off `appendonly` mode in Redis configuration (set to `no`).
- Copy backup file to Redis working directory (`dir` in configuration) with name that is defined in configuration key `dbfilename`.
- Set backup permissions.

```
sudo chown redis:redis <path-to-redis-dump-file>
sudo chmod 660 <path-to-redis-dump-file>
```

- Start Redis server.

If you want to re-enable `appendonly`:

- Login with `redis-cli`.
- Run `BGREWRITEAOF`.
- Exit from Redis CLI (with `exit`).
- Stop Redis server.
- Set `appendonly` to `yes` in Redis configuration.
- Start Redis server.

## Storage providers

**Blackbox** can work with different storage providers to save your logs and backups - usually so that you can automatically store them in the cloud. Right now we only support **S3**, but we will probably add additional providers in the future.

**Note: It is currently not possible to configure more than one of each storage type.**

### S3

We support any S3 object storage bucket, whether it's from **AWS**, **Linode**, **DigitalOcean**, **Scaleway**, or another S3-compatible object storage provider.

**Blackbox** will respect the `retention_days` configuration setting and delete older files from the S3 storage. Please note that if you have a bucket expiration policy on your storage, **blackbox** will not do anything to disable it. So, for example, if your bucket expiration policy is 12 hours and blackbox is set to 7 `retention_days`, then your backups are all gonna be deleted after 12 hours unless you disable your policy.

#### Connection string

```json
s3://<s3 base endpoint>:<s3 bucket endpoint>?<parameter=value>&...

Valid strings:
- s3://s3.eu-west-1.amazonaws.com:bucket.example.com?aws_access_key_id=1234&aws_secret_access_key=lemondance
- s3://s3.eu-west-1.amazonaws.com:bucket.example.com
```

#### Credentials

To upload stuff to S3, you'll need credentials. Your **AWS credentials** can be provided in several ways. This is the order in which blackbox looks for them:

- First, we look for the optional parameters in the s3 connection string, called `aws_access_key_id` and `aws_secret_access_key`.
- If these are not found, we'll check if the `AWS_ACCESS_KEY_ID` and `AWS_SECRET_ACCESS_KEY` environment variables are declared in the local environment where Blackbox is running.
- If we can't find these, we'll look for an `.aws/config` file in the local environment.
- NOTE: If the bucket is public, no credentials are necessary.

## Notifiers

`blackbox` also implements different _notifiers_, which is how it reports the result of one of its jobs to you. Right now we only support **Discord**, but if you need a specific notifier, feel free to open an issue.

### Discord

To set this up, simply add a valid Discord webhook URL to the `notifiers` list.

These usually look something like `https://discord.com/api/webhooks/797541821394714674/lzRM9DFggtfHZXGJTz3yE-MrYJ-4O-0AbdQg3uV2x4vFbu7HTHY2Njq8cx8oyMg0T3Wk`, but we also support `ptb.discord.com` and `canary.discord.com` webhooks.

<<<<<<< HEAD
## Rotation

=======
![blackbox](img/blackbox_discord.png)
![blackbox](img/blackbox_discord_2.png)

### Slack
To set this up, simply add a valid Slack incoming webhook URL to the `notifiers` list.
These look like `https://hooks.slack.com/services/XXXXXXXXXXX/XXXXXXXXXXX/XXXXXXXXXXXXXXXXXXX`.

Slack notifier have 2 styles: legacy attachment (default) and modern Block Kit version.
To enable Block Kit version, add `?use_block_kit=1` to end of webhook URL.

Default:

![blackbox](img/blackbox_slack_default_success.png)
![blackbox](img/blackbox_slack_default_fail.png)

Modern:

![blackbox](img/blackbox_slack_modern_success.png)
![blackbox](img/blackbox_slack_modern_fail.png)

##  Rotation
>>>>>>> 5ea7ae4a
By default, `blackbox` will automatically remove all backup files older than 7 days in the folder you configure for your storage provider. To determine if something is a backup file or not, it will use a regex pattern that corresponds with the default file it saves, for example `blackbox-postgres-backup-11-12-2020.sql`.

You can configure the number of days before rotating by altering the `retention_days` parameter in `blackbox.yaml`.<|MERGE_RESOLUTION|>--- conflicted
+++ resolved
@@ -197,14 +197,11 @@
 
 These usually look something like `https://discord.com/api/webhooks/797541821394714674/lzRM9DFggtfHZXGJTz3yE-MrYJ-4O-0AbdQg3uV2x4vFbu7HTHY2Njq8cx8oyMg0T3Wk`, but we also support `ptb.discord.com` and `canary.discord.com` webhooks.
 
-<<<<<<< HEAD
-## Rotation
-
-=======
 ![blackbox](img/blackbox_discord.png)
 ![blackbox](img/blackbox_discord_2.png)
 
 ### Slack
+
 To set this up, simply add a valid Slack incoming webhook URL to the `notifiers` list.
 These look like `https://hooks.slack.com/services/XXXXXXXXXXX/XXXXXXXXXXX/XXXXXXXXXXXXXXXXXXX`.
 
@@ -222,7 +219,7 @@
 ![blackbox](img/blackbox_slack_modern_fail.png)
 
 ##  Rotation
->>>>>>> 5ea7ae4a
+
 By default, `blackbox` will automatically remove all backup files older than 7 days in the folder you configure for your storage provider. To determine if something is a backup file or not, it will use a regex pattern that corresponds with the default file it saves, for example `blackbox-postgres-backup-11-12-2020.sql`.
 
 You can configure the number of days before rotating by altering the `retention_days` parameter in `blackbox.yaml`.